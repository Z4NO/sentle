<p align="center">
  <a href="https://github.com/cmosig/sentle/"><img src="https://github.com/cmosig/sentle/raw/main/docs/logo.png" alt="sentle"></a>
</p>

<p align="center">
<a href="https://opensource.org/licenses/MIT" target="_blank">
    <img src="https://img.shields.io/badge/License-MIT-blue.svg" alt="License">
</a>
<a href="https://peps.python.org/pep-0008/" target="_blank">
    <img src="https://img.shields.io/badge/code_style-pep8-blue" alt="Black">
</a>
<a href="https://doi.org/10.5281/zenodo.13997085"><img src="https://zenodo.org/badge/DOI/10.5281/zenodo.13997085.svg" alt="DOI"></a>

</p>
<p align="center">
    <em>Download Sentinel-1 & Sentinel-2 data cubes of huge-scale (larger-than-memory) on any machine with integrated cloud
detection, snow masking, harmonization, merging, and temporal composites.</em>
</p>

---
 
## Important Notes

1) **This package is in early alpha stage. There will be bugs!** If you encounter any error, warning, memory issue, etc. please open a GitHub issue with the code to reproduce.
2) This package is meant for large-scale processing and any area that is smaller than 8km in width and height will not run faster because of the underlying processing scheme. 

## Installing

This package is tested with Python 3.12.*. It may or may not work with other versions. 

```
pip install sentle
```
or 
```
git clone git@github.com:cmosig/sentle.git
cd sentle
pip install -e .
```

## Guide

**Process**

There is only one important function: `process`. Here, you specify all parameters necessary for download and processing. Once this function is called, it immediately starts downloading and processing the data you specified into a zarr file.

```
from sentle import sentle
from rasterio.crs import CRS

sentle.process(
    zarr_store="mycube.zarr",
    target_crs=CRS.from_string("EPSG:32633"),
    bound_left=176000,
    bound_bottom=5660000,
    bound_right=216000,
    bound_top=5700000,
    datetime="2022-06-17/2023-06-17",
    target_resolution=10,
    S2_mask_snow=True,
    S2_cloud_classification=True,
    S2_cloud_classification_device="cuda",
    S1_assets=["vh_asc", "vh_desc", "vv_asc", "vv_desc"],
    S2_apply_snow_mask=True,
    S2_apply_cloud_mask=True,
    time_composite_freq="7d",
    num_workers=10,
)
```
This code downloads data for a 40km by 40km area with one year of both Sentinel-1 and Sentinel-2. Clouds and snow are detected and replaced with NaNs. Data is also averaged every 7 days. 

Everything is parallelized across 10 workers and each worker immediately saves its results to the specified path to a `zarr_store`. This ensures you can download larger-than-memory cubes.

<<<<<<< HEAD
Explanation:
- `zarr_store`: Save path. 
- `target_crs`: Specifies the target CRS that all data will be reprojected to.
- `target_resolution`:  Determines the spatial resolution that all data is reprojected to in the `target_crs`. 
- `bound_*`: Spatial bounds in `target_crs` of the area you want to download. Undefined behavior if difference between opposite bounds is not divisible by `target_resolution`.
- `datetime`: Time range that will be downloaded.
- `S2_mask_snow`: Whether to compute snow mask for Sentinel-2 data.
- `S2_cloud_classification`: Whether to perform a cloud classification layer for Sentinel-2 data.
- `S2_cloud_classification_device`: Where to run cloud classification. If you have an Nvidia GPU then pass `cuda` otherwise `cpu`(default).
- `S2_apply_*`: Whether to apply the respective mask, i.e., replace values by NaN.
- `S1_assets`: Which Sentinel-1 assets to download. Disable Sentinel-1 by setting this to `None`. This extracts by default 'vv' and 'vh' bands from the S1-RTC product and splits them by ascending and descending orbit.
- `time_composite_freq`: Rounding interval across which data is averaged. Uses `pandas.Timestamp.round(time_composite_freq)`. Cloud/snow masks are dropped after masking because they cannot be aggregated.
- `num_workers`: Number of cores to use. Plan about 2 GiB of memory usage per worker. -1 means all cores.
- `processing_spatial_chunk_size`: Size of spatial chunks that are processed in parallel. Default is 4000.
- `overwrite`: Whether to overwrite the zarr store if it already exists.  Default is False.

=======
>>>>>>> 71a8431f
**Visualize**

Load the data with xarray. 

```
import xarray as xr
da = xr.open_zarr("mycube.zarr").sentle
da
```

<p align="center">
<img src="https://github.com/cmosig/sentle/assets/32590522/f487bba1-3c10-42a2-9b10-356ab2b44825" width="600">
</p>

And visualize using the awesome [lexcube](https://github.com/msoechting/lexcube) package. Here, band B02 is visualized from the above example. One is able to spot the cloud gaps and the spotty coverage during winter.

```
import lexcube
lexcube.Cube3DWidget(da.load().sel(band="B02"), vmin=0, vmax=4000)
```

![image](https://github.com/user-attachments/assets/13c4688a-be9d-4a43-adac-63536756f5e9)

## API Documentation

### sentle.process

The package contains only one main function for retrieving and processing Sentinel data: `process`.

#### Required Parameters

| Parameter | Type | Description |
|-----------|------|-------------|
| `target_crs` | `rasterio.crs.CRS` | Specifies the target CRS that all data will be reprojected to. |
| `target_resolution` | `float` | Determines the resolution that all data is reprojected to in the `target_crs`. |
| `bound_left` | `float` | Left bound of area that is supposed to be covered. Unit is in `target_crs`. |
| `bound_bottom` | `float` | Bottom bound of area that is supposed to be covered. Unit is in `target_crs`. |
| `bound_right` | `float` | Right bound of area that is supposed to be covered. Unit is in `target_crs`. |
| `bound_top` | `float` | Top bound of area that is supposed to be covered. Unit is in `target_crs`. |
| `datetime` | `DatetimeLike` | Specifies time range of data to be downloaded. This is forwarded to the respective STAC interface. |
| `zarr_store` | `str` or `zarr.storage.Store` | Path of where to create the zarr storage. |

#### Optional Parameters

| Parameter | Type | Default | Description |
|-----------|------|---------|-------------|
| `processing_spatial_chunk_size` | `int` | `4000` | Size of spatial chunks across which parallelization is performed. |
| `S1_assets` | `list[str]` | `["vh", "vv"]` | Specify which bands to download for Sentinel-1. Only "vh" and "vv" are supported. |
| `S2_mask_snow` | `bool` | `False` | Whether to create a snow mask. Based on https://doi.org/10.1016/j.rse.2011.10.028. |
| `S2_cloud_classification` | `bool` | `False` | Whether to create cloud classification layer, where `0=clear sky`, `2=thick cloud`, `3=thin cloud`, `4=shadow`. |
| `S2_cloud_classification_device` | `str` | `"cpu"` | On which device to run cloud classification. Either `"cpu"` or `"cuda"`. |
| `S2_return_cloud_probabilities` | `bool` | `False` | Whether to return raw cloud probabilities which were used to determine the cloud classes. |
| `num_workers` | `int` | `1` | Number of cores to scale computation across. Plan 2GiB of RAM per worker. -1 uses all available cores. |
| `time_composite_freq` | `str` | `None` | Rounding interval across which data is averaged. |
| `S2_apply_snow_mask` | `bool` | `False` | Whether to replace snow with NaN. |
| `S2_apply_cloud_mask` | `bool` | `False` | Whether to replace anything that is not clear sky with NaN. |
| `overwrite` | `bool` | `False` | Whether to overwrite existing zarr storage. |
| `zarr_store_chunk_size` | `dict` | `{"time": 50, "x": 100, "y": 100}` | Chunk sizes for zarr storage. |

#### Notes

- If `S2_apply_snow_mask` is set to `True`, `S2_mask_snow` must also be `True`.
- If `S2_apply_cloud_mask` is set to `True`, `S2_cloud_classification` must also be `True`.
- If `time_composite_freq` is set and neither `S2_apply_snow_mask` nor `S2_apply_cloud_mask` is set, a warning will be issued as temporal aggregation may yield useless results for Sentinel-2 data.
- When `S1_assets` is supplied as an empty list, it will be converted to `None`, meaning no Sentinel-1 data will be downloaded.

## Questions you may have

#### How do I scale this program?
Increase the number of workers using the `num_workers` parameter when calling `sentle.process`. With default spatial chunk size of 4000, specified by `processing_spatial_chunk_size`, you should plan with 2GiB per worker.

## Contributing

Please submit issues or pull requests if you feel like something is missing or
needs to be fixed. 

## License

This project is licensed under the MIT License - see the [LICENSE.md](LICENSE.md) file for details.

## Acknowledgments

- Thank you to [Cesar Aybar](https://csaybar.github.io/) for his cloud detection model. All cloud detection in this package is performed using his model. The paper: [link](https://www.nature.com/articles/s41597-022-01878-2)
- Thank you to [David Montero](https://github.com/davemlz) for all the
discussions and his awesome packages which inspired this.<|MERGE_RESOLUTION|>--- conflicted
+++ resolved
@@ -71,25 +71,6 @@
 
 Everything is parallelized across 10 workers and each worker immediately saves its results to the specified path to a `zarr_store`. This ensures you can download larger-than-memory cubes.
 
-<<<<<<< HEAD
-Explanation:
-- `zarr_store`: Save path. 
-- `target_crs`: Specifies the target CRS that all data will be reprojected to.
-- `target_resolution`:  Determines the spatial resolution that all data is reprojected to in the `target_crs`. 
-- `bound_*`: Spatial bounds in `target_crs` of the area you want to download. Undefined behavior if difference between opposite bounds is not divisible by `target_resolution`.
-- `datetime`: Time range that will be downloaded.
-- `S2_mask_snow`: Whether to compute snow mask for Sentinel-2 data.
-- `S2_cloud_classification`: Whether to perform a cloud classification layer for Sentinel-2 data.
-- `S2_cloud_classification_device`: Where to run cloud classification. If you have an Nvidia GPU then pass `cuda` otherwise `cpu`(default).
-- `S2_apply_*`: Whether to apply the respective mask, i.e., replace values by NaN.
-- `S1_assets`: Which Sentinel-1 assets to download. Disable Sentinel-1 by setting this to `None`. This extracts by default 'vv' and 'vh' bands from the S1-RTC product and splits them by ascending and descending orbit.
-- `time_composite_freq`: Rounding interval across which data is averaged. Uses `pandas.Timestamp.round(time_composite_freq)`. Cloud/snow masks are dropped after masking because they cannot be aggregated.
-- `num_workers`: Number of cores to use. Plan about 2 GiB of memory usage per worker. -1 means all cores.
-- `processing_spatial_chunk_size`: Size of spatial chunks that are processed in parallel. Default is 4000.
-- `overwrite`: Whether to overwrite the zarr store if it already exists.  Default is False.
-
-=======
->>>>>>> 71a8431f
 **Visualize**
 
 Load the data with xarray. 
